--- conflicted
+++ resolved
@@ -32,12 +32,12 @@
                             <a href="/docs/providers/vault/r/auth_backend.html">vault_auth_backend</a>
                         </li>
 
-<<<<<<< HEAD
+                        <li<%= sidebar_current("docs-vault-resource-aws-auth-backend-cert") %>>
+                            <a href="/docs/providers/vault/r/aws_auth_backend_cert.html">vault_aws_auth_backend_cert</a>
+                        </li>
+
                         <li<%= sidebar_current("docs-vault-resource-aws-auth-backend-client") %>>
                             <a href="/docs/providers/vault/r/aws_auth_backend_client.html">vault_aws_auth_backend_client</a>
-=======
-                        <li<%= sidebar_current("docs-vault-resource-aws-auth-backend-cert") %>>
-                            <a href="/docs/providers/vault/r/aws_auth_backend_cert.html">vault_aws_auth_backend_cert</a>
                         </li>
 			
                         <li<%= sidebar_current("docs-vault-resource-aws-auth-backend-sts-role") %>>
@@ -50,7 +50,6 @@
 
                         <li<%= sidebar_current("docs-vault-resource-aws-secret-backend-role") %>>
                             <a href="/docs/providers/vault/r/aws_secret_backend_role.html">vault_aws_secret_backend_role</a>
->>>>>>> ea5af068
                         </li>
 
                         <li<%= sidebar_current("docs-vault-resource-generic-secret") %>>
