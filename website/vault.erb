--- conflicted
+++ resolved
@@ -35,7 +35,6 @@
                         <li<%= sidebar_current("docs-vault-resource-approle-auth-backend-role") %>>
 			    <a href="/docs/providers/vault/r/approle_auth_backend_role.html">vault_approle_auth_backend_role</a>
                         </li>
-<<<<<<< HEAD
 
                         <li<%= sidebar_current("docs-vault-resource-approle-auth-backend-login") %>>
 			    <a href="/docs/providers/vault/r/approle_auth_backend_login.html">vault_approle_auth_backend_login</a>
@@ -44,12 +43,6 @@
                         <li<%= sidebar_current("docs-vault-resource-approle-auth-backend-role-secret-id") %>>
 			    <a href="/docs/providers/vault/r/approle_auth_backend_role_secret_id.html">vault_approle_auth_backend_role_secret_id</a>
                         </li>
-
-=======
-                        <li<%= sidebar_current("docs-vault-resource-approle-auth-backend-role-secret-id") %>>
-			    <a href="/docs/providers/vault/r/approle_auth_backend_role_secret_id.html">vault_approle_auth_backend_role_secret_id</a>
-                        </li>
->>>>>>> 04d3c9a8
                         <li<%= sidebar_current("docs-vault-resource-auth-backend") %>>
                             <a href="/docs/providers/vault/r/auth_backend.html">vault_auth_backend</a>
                         </li>
